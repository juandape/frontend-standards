--- conflicted
+++ resolved
@@ -1,10 +1,6 @@
 {
   "name": "@dcefront/frontend-standards-checker",
-<<<<<<< HEAD
-  "version": "1.0.0",
-=======
   "version": "1.0.1",
->>>>>>> a032a8f3
   "description": "A comprehensive frontend standards validation tool with TypeScript support",
   "type": "module",
   "main": "dist/src/index.js",
