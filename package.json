--- conflicted
+++ resolved
@@ -1,9 +1,5 @@
 {
-<<<<<<< HEAD
-  "name": "frontend-standards-checker",
-=======
   "name": "@dcefront/frontend-standards-checker",
->>>>>>> 4b54bf7d
   "version": "1.0.2",
   "description": "A comprehensive frontend standards validation tool with TypeScript support",
   "type": "module",
