--- conflicted
+++ resolved
@@ -1,10 +1,6 @@
 {
   "name": "@dcefront/frontend-standards-checker",
-<<<<<<< HEAD
-  "version": "1.0.8-solopruebapipeline5",
-=======
   "version": "1.0.9",
->>>>>>> 5a6c9076
   "description": "A comprehensive frontend standards validation tool with TypeScript support",
   "type": "module",
   "main": "dist/src/index.js",
