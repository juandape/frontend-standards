{
  "name": "@dcefront/frontend-standards-checker",
<<<<<<< HEAD
  "version": "1.0.14",
=======
  "version": "1.0.16",
>>>>>>> 7d46655f
  "description": "A comprehensive frontend standards validation tool with TypeScript support",
  "type": "module",
  "main": "dist/src/index.js",
  "types": "dist/src/index.d.ts",
  "bin": {
    "frontend-standards-checker": "./dist/bin/cli.js",
    "frontend-standards-init": "./bin/copy-frontend-standards-files.cjs"
  },
  "exports": {
    ".": {
      "import": "./dist/src/index.js",
      "require": "./dist/src/index.js"
    },
    "./bin/cli": {
      "import": "./dist/bin/cli.js",
      "require": "./dist/bin/cli.js"
    },
    "./src/utils/file-scanner": {
      "import": "./dist/src/utils/file-scanner.js",
      "require": "./dist/src/utils/file-scanner.js"
    }
  },
  "files": [
    "dist",
    "README.md",
    "LICENSE",
    "checkFrontendStandards.config.mjs",
    "checkFrontendStandards.COMPLETE-GUIDE.md",
    "bin/frontend-standards-log-viewer.html"
  ],
  "scripts": {
    "build": "tsc && chmod +x dist/bin/cli.js && cp bin/frontend-standards-log-viewer.html dist/bin/ && cp checkFrontendStandards.COMPLETE-GUIDE.md dist/",
    "build:watch": "tsc --watch",
    "watch": "npm run build:watch",
    "pub": "npm publish",
    "dev": "tsx --watch src/index.ts",
    "start": "node dist/src/index.js",
    "cli": "tsx bin/cli.ts",
    "cli:build": "node dist/bin/cli.js",
    "type-check": "tsc --noEmit",
    "lint": "echo 'Linting temporarily disabled - TypeScript provides type checking'",
    "test": "jest --coverage",
    "clean": "rm -rf dist",
    "postinstall": "npm run build 2>/dev/null || yarn build 2>/dev/null || (echo 'Build step skipped - using pre-built files'; exit 0); echo '\n🎉 Frontend Standards Checker instalado correctamente!\n\n📋 Comandos disponibles:\n   npm run standards (o yarn standards)\n   npm run standards -- --zones src components\n   npm run standards -- --verbose\n\n📖 Configuración: Edita checkFrontendStandards.config.mjs\n💡 Documentación completa: https://github.com/juandape/frontend-standards\n'",
    "prepare": "husky install || true"
  },
  "keywords": [
    "frontend",
    "standards",
    "validation",
    "typescript",
    "javascript",
    "react"
  ],
  "author": "Juan David Peña",
  "license": "MIT",
  "dependencies": {
    "acorn": "^8.11.3",
    "acorn-walk": "^8.3.2",
    "chalk": "^5.3.0",
    "commander": "^11.1.0",
    "inquirer": "^12.8.2",
    "nthline": "^1.0.2",
    "typescript": "^5.3.0"
  },
  "devDependencies": {
    "@types/jest": "^30.0.0",
    "@types/node": "^24.0.14",
    "@typescript-eslint/eslint-plugin": "^6.21.0",
    "@typescript-eslint/parser": "^6.21.0",
    "eslint": "^8.57.1",
    "husky": "^9.1.7",
    "jest": "^30.0.4",
    "ts-jest": "^29.4.0",
    "tsx": "^4.6.0"
  },
  "engines": {
    "node": ">=18.0.0"
  },
  "packageManager": "yarn@4.9.2+sha512.1fc009bc09d13cfd0e19efa44cbfc2b9cf6ca61482725eb35bbc5e257e093ebf4130db6dfe15d604ff4b79efd8e1e8e99b25fa7d0a6197c9f9826358d4d65c3c"
}<|MERGE_RESOLUTION|>--- conflicted
+++ resolved
@@ -1,10 +1,6 @@
 {
   "name": "@dcefront/frontend-standards-checker",
-<<<<<<< HEAD
-  "version": "1.0.14",
-=======
   "version": "1.0.16",
->>>>>>> 7d46655f
   "description": "A comprehensive frontend standards validation tool with TypeScript support",
   "type": "module",
   "main": "dist/src/index.js",
